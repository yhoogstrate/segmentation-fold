/**
 * @file src/Zuker.cpp
 *
<<<<<<< HEAD
 * @date 2015-12-03
=======
 * @date 2015-12-01
>>>>>>> 56da88f9
 *
 * @author Youri Hoogstrate
 *
 * @section LICENSE
 * <PRE>
 * segmentation-fold can predict RNA 2D structures including K-turns.
 * Copyright (C) 2012-2015 Youri Hoogstrate
 *
 * This file is part of segmentation-fold and originally taken from
 * yh-kt-fold.
 *
 * segmentation-fold is free software: you can redistribute it and/or modify
 * it under the terms of the GNU General Public License as published by
 * the Free Software Foundation, either version 3 of the License, or
 * (at your option) any later version.
 *
 * segmentation-fold is distributed in the hope that it will be useful,
 * but WITHOUT ANY WARRANTY; without even the implied warranty of
 * MERCHANTABILITY or FITNESS FOR A PARTICULAR PURPOSE. See the
 * GNU General Public License for more details.
 * You should have received a copy of the GNU General Public License
 * along with this program. If not, see <http://www.gnu.org/licenses/>.
 * </PRE>
 */


#include "Pair.hpp"
#include "Region.hpp"
#include "Nucleotide.hpp"
#include "Pairing.hpp"
#include "Position.hpp"
#include "PairingPlus.hpp"
#include "SubSequence.hpp"
#include "Sequence.hpp"

#include "Direction.hpp"
#include "Segment.hpp"
#include "SegmentTreeElement.hpp"
#include "SegmentTree.hpp"

#include "ScoringTree.hpp"

#include "ScoringMatrix.hpp"
#include "Settings.hpp"
#include "DotBracket.hpp"
#include "ReadData.hpp"

#include "Zuker.hpp"



/**
 * @brief Constructs /initializes the Zuker class: include parameters and init an empty dotbracket output.
 *
 * @date 2012-11-05
 *
 * @todo move this to this->init(); and run this->init(); or rename it to this->reset();
 */
Zuker::Zuker(Settings &arg_settings, Sequence &arg_sequence, ReadData &arg_thermodynamics) :
	GibbsFreeEnergy(arg_sequence, arg_thermodynamics),
	settings(arg_settings),
	pij(arg_sequence.size(), UNBOUND),
	qij(arg_sequence.size(), UNBOUND),
	vij(arg_sequence.size(), N_INFINITY),
	wij(arg_sequence.size(), 0.0),
	pathmatrix_corrected_from(arg_sequence.size(), false),
	loopmatrix(arg_sequence.size(), Pair(0, 0)),
	sij(arg_sequence.size(), nullptr)
{
	this->pij.fill(NOT_YET_CALCULATED);
	
	this->sequence_begin = this->sequence.data.begin();
	this->traceback_stacktop = -1;
}



/**
 * @brief Calculate the Gibbs free energy; fill the matrices Vij and Wij.
 *
 * @section DESCRIPTION a new format, having been standardized in 2008 based
 * The Vij, Wij and Mij matrix are filled in this function. This is done
 * by walking over the diagonals of the matrix to avoid a recursive
 * explosion. Each position in a diagnoal can be calculated independently
 * from each other.
 *
 * @date 2013-09-20
 *
 * @todo Return: energy at i,j
 */
float Zuker::energy(void)
{
	unsigned int i = 0;
	unsigned int k = 0;
	
	for(k = 1; k < this->sequence.size(); k++)
	{
		// Paralelization / threading: "still reachable" memory error seems normal (http://stackoverflow.com/questions/6973489/valgrind-and-openmp-still-reachable-and-possibly-lost-is-that-bad).. -num_threads can be defined here
		// http://people.cs.pitt.edu/~melhem/courses/xx45p/OpenMp.pdf
		// For each element in a diagonal, it can be calculated independent of the others - if num_threads = 0, it will take all possible threads
		
		#pragma omp parallel for num_threads(this->settings.num_threads) private(i)
		for(i = 0; i < this->sequence.size() - k; i++)
		{
			Pair pair(i, i + k);// j = i + k
			this->w(pair);//this->w(i, i + k);
		}
	}
	
	Pair pair = Pair(0, this->sequence.size() - 1);
	return this->wij.get(pair);
}



/**
 * @brief Vij Function - energy if (i,j) pair, otherwise return infinity
 *
 * @date 2015-12-03
 *
 * @param p1 A pair of positions refering to Nucleotide positions in the sequence, where pi.first < p1.second
 *
 * @return amount of Gibbs free energy provided for folding nucleotide i with j assuming i and j are paired
 */
float Zuker::v(Pair &p1, PairingPlus &p1p)
{
	unsigned int ip;
	unsigned int jp;
	
	float energy, tmp, tmp_k;
	
	Segment *tmp_segment = nullptr;
	Segment *tmp_segment2;
	Pair tmp_loopmatrix_value;
	
	if(this->pij.get(p1) > NOT_YET_CALCULATED)			///@todo -create bool function > {pij}.is_calculated()    @todo2 use max unsigned int value  // This point is already calculated; efficiency of dynamic programming
	{
		energy = this->vij.get(p1);
	}
	else
	{
	
#if DEBUG
		if(!p1p.is_canonical() || (p1.second - p1.first) <= this->settings.minimal_hairpin_length)
		{
			throw std::invalid_argument("Zuker::(" + std::to_string(p1.first) + ", " + std::to_string(p1.second) + "): this pair should never be checked within this function because it's energy is infinity by definition");
		}
		else
		{
#endif //DEBUG
		
			energy = this->get_hairpin_loop_element(p1);				// Hairpin element
			tmp_loopmatrix_value = {p1.first + 1, p1.second - 1};
			
			for(ip = p1.first + 1; ip < p1.second; ip++)
			{
				for(jp = p1.second - 1; jp > ip; jp--)
				{
					PairingPlus pairing2 = PairingPlus(this->sequence_begin + ip, this->sequence_begin + jp);
					if(pairing2.type != PairingType::None)				// The following structure elements must be enclosed by pairings on both sides
					{
						Pair p2 = Pair(ip, jp);
						float v_ij_jp = this->v(p2, pairing2);
						
						Region region = Region {p1, p2};
						
						if(ip == (p1.first + 1) && jp == (p1.second - 1))// Stacking element
						{
							tmp = this->get_stacking_pair_element(p1) + v_ij_jp;
							if(tmp < energy)
							{
								energy = tmp;
								
								tmp_loopmatrix_value = {p1.first + 1, p1.second - 1};
								tmp_segment = nullptr;
							}
						}
						else if(ip == (p1.first + 1) || jp == (p1.second - 1))// Bulge-loop element
						{
							tmp = this->get_bulge_loop_element(region) + v_ij_jp;
							
							if(tmp < energy)
							{
								energy = tmp;
								
								tmp_loopmatrix_value = {ip, jp};
								tmp_segment = nullptr;
							}
						}
						else											// Interior loop or Segment
						{
							tmp = this->get_interior_loop_element(region) + v_ij_jp;
							
							if(tmp < energy)
							{
								energy = tmp;
								
								tmp_loopmatrix_value = {ip, jp};
								tmp_segment = nullptr;
							}
							
							// Find segments:
							SubSequence pp1 = SubSequence(this->sequence_begin + p1.first + 1, this->sequence_begin + ip - 1);
							SubSequence pp2 = SubSequence(this->sequence_begin + jp + 1, this->sequence_begin + p1.second - 1);
							tmp_segment2 = this->thermodynamics.segments.search(pp1 , pp2);
							
							if(tmp_segment2 != nullptr)
							{
								//Nucleotide n1 = this->sequence[p1.first];
								//Nucleotide n2 = this->sequence[p1.second];
								//Pairing pairing = Pairing(n1, n2);
								
								tmp_k = tmp_segment2->gibbs_free_energy + this->get_stacking_pair_without_surrounding(p1p) + v_ij_jp;
							}
							else
							{
								tmp_k = N_INFINITY;
							}
							if(tmp_k < energy)
							{
								energy = tmp_k;
								
								tmp_loopmatrix_value = {ip, jp};
								tmp_segment = tmp_segment2;
							}
						}
					}
				}
				
				/*
				i=0, j=11 < indicated in brackets
				     *       i' = 5
				[(...)(...)]
				
				  *          i' = 2
				[()(......)]
				
				        *    i' = 8
				[(......)()]
				
				-> earlier versions compromised this function
				   by using it to 'extend' their stack
				   one bell of the fork was 0 size and the other bell
				   was the remainder
				*/
				if(ip > p1.first + 1 && ip < p1.second - 2)												// Multi-loop element
				{
					Pair p3 = Pair(p1.first + 1, ip);
					Pair p4 = Pair(ip + 1, p1.second - 1);
					Region region = Region {p3, p4};
					tmp = this->energy_bifurcation(region);//@todo energy paired bifurcation?
					
					if(tmp < energy)
					{
						energy = tmp;
						
						tmp_loopmatrix_value = {ip, jp};
						tmp_segment = nullptr;
					}
				}
			}
			
			this->loopmatrix.set(p1.first, p1.second, tmp_loopmatrix_value);
			if(tmp_segment != nullptr)
			{
				this->sij.set(p1, &tmp_segment->traceback);
			}
#if DEBUG
		}
#endif //DEBUG
		
		this->vij.set(p1.first, p1.second, energy);
	}
	
	return energy;
}



/**
 * @brief Wij Function - provided Gibbs free energy for sequence i...j
 *
 * @date 2015-12-01
 *
 * @param p1 A pair of positions refering to Nucleotide positions in the sequence, where pi.first < p1.second
 *
 * @return amount of Gibbs free energy provided for folding nucleotide i with j
 */
float Zuker::w(Pair &p1)
{
	float energy;
	int tmp_pij, tmp_qij;
	
	if(this->pij.get(p1) > NOT_YET_CALCULATED)							// Already calculated or fixed by initialization; dynamic programming function
	{
		return this->wij.get(p1);
	}
	else
	{
		int k = 0;///@todo check whether it can be unset
		float tmp;
		bool tmp_path_matrix = 0;
		
		if((p1.second - p1.first) <= (this->settings.minimal_hairpin_length))
		{
			this->vij.set(p1, N_INFINITY);
			energy = 0.0;
			
			tmp_pij = UNBOUND;
			tmp_qij = UNBOUND;
		}
		else
		{
			tmp_path_matrix = 1;
			
			PairingPlus p1p = PairingPlus(this->sequence_begin + p1.first, this->sequence_begin + p1.second);
			
			if(!p1p.is_canonical())
			{
				tmp_pij = UNBOUND;
				tmp_qij = UNBOUND;
				
				energy = N_INFINITY;
			}
			else
			{
				tmp_pij = BOUND;
				tmp_qij = BOUND;
				
				energy = this->v(p1, p1p);
			}
			
			/*
			following extreme w()-directed bifurcations are possible
			
			 *       k = i + 1
			[)(....]
			
			     *   k = j - 2; k < j - 1
			[....)(]
			 */
			for(k = p1.first + 1; k < p1.second - 1; k++)				// Find bifurcation in non-paired region
			{
				Pair p2 = Pair(p1.first, k);
				Pair p3 = Pair(k + 1, p1.second);
				
				tmp = this->w(p2) + this->w(p3);
				
				if(tmp < energy)
				{
					// Can also be done by checking whether pathmatrix_corrected_from > 0 ? >> and only store those positions in a tree instead of an entire matrix
					tmp_path_matrix = 0;
					
					energy = tmp;
					tmp_pij = k;
				}
			}
			
		}
		
		///@todo get some way to obtain the index just once? -> this could be generalized at the top level as well (add it to the pair for example)
		this->pathmatrix_corrected_from.set(p1, tmp_path_matrix);
		this->pij.set(p1, tmp_pij);
		this->qij.set(p1, tmp_qij);
		this->wij.set(p1, energy);
	}
	
	return energy;
}



/**
 * @brief Calculates the energy of a fork / bifurcation
 *
 * @section DESCRIPTION
 * This function is part of the Zuker class because its an energy
 * function using only values from the w-matrix
 *
 * @date 2015-04-03
 */
inline float Zuker::energy_bifurcation(Region &region)
{
	return this->w(region.pair1) + this->w(region.pair2);
}


/**
 * @brief The traceback algorithm, finds the optimal path through the matrices.
 *
 * @date 2015-12-01
 *
 * @section DESCRIPTION
 * This function finds the path back. It will choose between
 * the route provided by V or W scoring.
 *
 * The usage of an additional push and pop system is essential because
 * traces can split up because of forks. Otherwise recursion was
 * essential.
<<<<<<< HEAD
 *
 * @date 2053-08-06
=======
>>>>>>> 56da88f9
 */
void Zuker::traceback(void)
{
	int i, j, k, ip, jp;
	int tmp_i, tmp_j;
	SegmentTraceback *independent_segment_traceback;
	
	bool pick_from_v_path;
	
	this->traceback_push(0, this->sequence.size() - 1, false);
	
	while(this->traceback_pop(&i, &j, &pick_from_v_path))
	{
#if DEBUG
		if(i < j)
		{
#endif //DEBUG
			Pair pair1 = Pair(i, j);
			k = this->pij.get(pair1);
			
			Pair pair2 = this->loopmatrix.get(pair1); // continue with Pair object instead
			ip = pair2.first;
			jp = pair2.second;
			
			// [if from the v path ] or [from a fork; V or W fork?]
			if(pick_from_v_path == true || this->pathmatrix_corrected_from.get(pair1) != 0)	// Decide which matrix to pick from
			
				/** @todo check whether it works whenever the FIRST fold is a MOTIF */
			{
				k = this->qij.get(pair1);
				pick_from_v_path = true;
			}
			
			
			if(k == BOUND)												// Parse the route
			{
				this->dot_bracket.store(i, j);
				
<<<<<<< HEAD
				independent_segment_traceback = this->sij.get(pair1);					///@todo implement it as independent_segment_traceback = this->nij.search(p); or sth like that
				
				if(independent_segment_traceback != nullptr)								// If a Segment's traceback is found, trace its internal structure back
=======
				tmp_segment = this->nij2.get(pair1);///@todo implement it as tmp_segment = this->nij.search(p); or sth like that
				if(tmp_segment != nullptr)								// If a Segment is found, trace internal structure also back
>>>>>>> 56da88f9
				{
					tmp_i = i;
					tmp_j = j;
					
					while(independent_segment_traceback->traceback(tmp_i, tmp_j))
					{
<<<<<<< HEAD
						this->dot_bracket.store(tmp_i, tmp_j);
=======
						//this->dot_bracket.store(ip + tmp_i, jp + tmp_j);
#if DEBUG
						if((jp - tmp_j) <= (ip + tmp_i))
						{
							throw std::invalid_argument("Traceback with segment introduced incorrect jump (" + std::to_string(ip + tmp_i) + "," + std::to_string(jp - tmp_j) + ")\n");
						}
#endif //DEBUG
						this->dot_bracket.store(ip + tmp_i, jp - tmp_j);
>>>>>>> 56da88f9
					}
				}
				
				// Continue with enclosing base pair.
				ip = this->loopmatrix.get(pair1).first;
				jp = this->loopmatrix.get(pair1).second;
				
				if(ip != jp)
				{
					this->traceback_push(ip, jp, pick_from_v_path);
				}
				else													// fork from paired; v()
				{
#if DEBUG
					if(ip <= i + 1)
					{
						throw std::invalid_argument("Traceback introduced incorrect jump from paired bifurcation (i+1 == i'): " + std::to_string(i + 1) + "," + std::to_string(ip) + "\n");
					}
					
					if(ip >= j - 2)
					{
						throw std::invalid_argument("Traceback introduced incorrect jump from paired bifurcation (i'+1 == j-1): " + std::to_string(ip + 1) + "," + std::to_string(j = 1) + "\n");
					}
#endif //DEBUG
					// There are two loops within the current pair
					
					this->traceback_push(i + 1, ip, false);
					this->traceback_push(ip + 1, j - 1, false);
				}
			}
			else if(k >= 0)												// fork from non paired; w()
			{
#if DEBUG
				if(k <= i)
				{
					throw std::invalid_argument("Traceback introduced incorrect jump from unpaired bifurcation (i+1 == i'): " + std::to_string(i + 1) + "," + std::to_string(k) + "\n");
				}
				
				if(k >= j - 1)
				{
					throw std::invalid_argument("Traceback introduced incorrect jump from unpaired bifurcation (i'+1 == j-1): " + std::to_string(k + 1) + "," + std::to_string(j = 1) + "\n");
				}
#endif //DEBUG
				// The current pair actually forms 2 loops
				
				this->traceback_push(i, k, false);
				this->traceback_push(k + 1, j, false);
			}
#if DEBUG
		}
		else
		{
			throw std::invalid_argument("Traceback encountered an incorrect jump (i:" + std::to_string(i) + " >= j:" + std::to_string(j) + ")");
		}
#endif //DEBUG
	}
}



/**
 * @brief Pushes (i,j) & matrix-flag onto the stack
 *
 * @date 2012-12-06
 *
 * @param i Nucleotide position of the sequence, paired to j, where i < j
 * @param j Nucleotide position of the sequence, paired to i, where i < j
 * @param pick_from_v_path
 *
 * @todo use Pair() instead of i and j
 */
void Zuker::traceback_push(int i, int j, bool pick_from_v_path)
{
	this->traceback_stack.push_back({i, j, pick_from_v_path});
}



/**
 * @brief Pops from the stack.
 *
 * @date 2013-10-02
 *
 * @param i Nucleotide position of the sequence, paired to j, where i < j
 * @param j Nucleotide position of the sequence, paired to i, where i < j
 * @param pick_from_v_path
 *
 * @return True for success; False otherwise.
 */
bool Zuker::traceback_pop(int *i, int *j, bool *pick_from_v_path)
{
	if(not this->traceback_stack.empty())
	{
		traceback_jump jump = this->traceback_stack.back();
		
		(*i) = jump.i;
		(*j) = jump.j;
		
		(*pick_from_v_path) = jump.jump_to_v_path;
		
		this->traceback_stack.pop_back();
		
		return true;
	}
	
	return false;
}



/**
 * @brief Prints the 2D structure as DotBracket (dbn) format
 *
 * @date 2015-07-13
 *
 * @todo Change this to Zuker::output(), add enum for OutputType::DotBracket / OutputType::ConnectivityTable / OutputType::RNAXml
 */
void Zuker::print_2D_structure(void)
{
	size_t n = this->sequence.size();
	Pair pair = Pair(0, n - 1);
	
	std::string dotbracket = "";
	this->dot_bracket.format(n, dotbracket);
	
	printf(">Sequence length: %zubp, dE: %g kcal/mole\n", n, this->wij.get(pair));
	printf("%s\n", this->sequence.str().c_str());
	std::cout << dotbracket << "\n";
}



#if DEBUG
void Zuker::_print_pathmatrix_corrected_from(unsigned int matrix_length)
{
	for(int i = 0; i  < matrix_length; i++)
	{
		for(int j = 0; j  < matrix_length; j++)
		{
			Pair p = Pair(i, j);
			if(i > j)
			{
				std::cout << " -";
			}
			else if(this->pathmatrix_corrected_from.get(p) != 0)
			{
				std::cout << " t";
			}
			else
			{
				std::cout << " f";
			}
		}
		
		std::cout << "\n";
	}
	
	for(int i = 0; i < matrix_length; i++)
	{
		std::cout << "--";
	}
	
	std::cout << "\n\n";
}
#endif // DEBUG



#if DEBUG
void Zuker::_print_loopmatrix(unsigned int matrix_length)
{
	for(int i = 0; i  < matrix_length; i++)
	{
		for(int j = 0; j  < matrix_length; j++)
		{
			Pair p1 = Pair(i, j);
			if(i > j)
			{
				std::cout << " -,-";
			}
			else
			{
				Pair p = this->loopmatrix.get(p1);
				std::cout << " " << p.first << "," << p.second;
			}
		}
		std::cout << "\n";
	}
	
	for(int i = 0; i  < matrix_length * 2; i++)
	{
		std::cout << "--";
	}
	
	std::cout << "\n\n";
}
#endif // DEBUG



#if DEBUG
void Zuker::_print_nij(unsigned int matrix_length)
{
	for(int i = 0; i  < matrix_length; i++)
	{
		for(int j = 0; j  < matrix_length; j++)
		{
			Pair p = Pair(i, j);
			
			if(i > j)
			{
				std::cout << " ----    ";
			}
			else if(this->sij.get(p) == nullptr)
			{
				std::cout << " null    ";
			}
			else
			{
				std::cout << " " << this->sij.get(p);
			}
		}
		std::cout << "\n";
	}
	
	for(int i = 0; i  < matrix_length * 4.4; i++)
	{
		std::cout << "--";
	}
	
	std::cout << "\n\n";
}
#endif // DEBUG



#if DEBUG
void Zuker::_print_pij(unsigned int matrix_length)
{
	int p;
	
	for(int i = 0; i < matrix_length; i++)
	{
		for(int j = 0; j < matrix_length; j++)
		{
			Pair pair = Pair(i, j);
			
			if(i > j)
			{
				std::cout << " ---";
			}
			else
			{
				p = this->pij.get(pair);
				
				std::cout << " ";
				if(p >= 0)
				{
					std::cout << " ";
				}
				if(p > -10 && p < 10)
				{
					std::cout << " ";
				}
				std::cout << p;
			}
		}
		std::cout << "\n";
	}
	
	for(int i = 0; i  < matrix_length * 2; i++)
	{
		std::cout << "--";
	}
	
	std::cout << "\n\n";
}
#endif // DEBUG



#if DEBUG
void Zuker::_print_vij(unsigned int matrix_length)
{
	float p;
	
	for(int i = 0; i < matrix_length; i++)
	{
		for(int j = 0; j < matrix_length; j++)
		{
			Pair pair = Pair(i, j);
			
			if(i > j)
			{
				std::cout << "-------- ";
			}
			else
			{
				p = this->vij.get(pair);
				printf("%8.1f ", p);
			}
		}
		std::cout << "\n";
	}
	
	for(int i = 0; i  < (matrix_length + 1) * 2; i++)
	{
		std::cout << "----";
	}
	
	std::cout << "\n\n";
}
#endif // DEBUG



#if DEBUG
void Zuker::_print_wij(unsigned int matrix_length)
{
	float p;
	
	for(int i = 0; i < matrix_length; i++)
	{
		for(int j = 0; j < matrix_length; j++)
		{
			Pair pair = Pair(i, j);
			
			if(i > j)
			{
				std::cout << "-------- ";
			}
			else
			{
				p = this->wij.get(pair);
				printf("%8.1f ", p);
			}
		}
		std::cout << "\n";
	}
	
	for(int i = 0; i  < (matrix_length + 1) * 2; i++)
	{
		std::cout << "----";
	}
	
	std::cout << "\n\n";
}
#endif // DEBUG<|MERGE_RESOLUTION|>--- conflicted
+++ resolved
@@ -1,11 +1,7 @@
 /**
  * @file src/Zuker.cpp
  *
-<<<<<<< HEAD
  * @date 2015-12-03
-=======
- * @date 2015-12-01
->>>>>>> 56da88f9
  *
  * @author Youri Hoogstrate
  *
@@ -405,11 +401,6 @@
  * The usage of an additional push and pop system is essential because
  * traces can split up because of forks. Otherwise recursion was
  * essential.
-<<<<<<< HEAD
- *
- * @date 2053-08-06
-=======
->>>>>>> 56da88f9
  */
 void Zuker::traceback(void)
 {
@@ -448,32 +439,22 @@
 			{
 				this->dot_bracket.store(i, j);
 				
-<<<<<<< HEAD
 				independent_segment_traceback = this->sij.get(pair1);					///@todo implement it as independent_segment_traceback = this->nij.search(p); or sth like that
 				
 				if(independent_segment_traceback != nullptr)								// If a Segment's traceback is found, trace its internal structure back
-=======
-				tmp_segment = this->nij2.get(pair1);///@todo implement it as tmp_segment = this->nij.search(p); or sth like that
-				if(tmp_segment != nullptr)								// If a Segment is found, trace internal structure also back
->>>>>>> 56da88f9
 				{
 					tmp_i = i;
 					tmp_j = j;
 					
 					while(independent_segment_traceback->traceback(tmp_i, tmp_j))
 					{
-<<<<<<< HEAD
-						this->dot_bracket.store(tmp_i, tmp_j);
-=======
-						//this->dot_bracket.store(ip + tmp_i, jp + tmp_j);
-#if DEBUG
-						if((jp - tmp_j) <= (ip + tmp_i))
+#if DEBUG
+						if(tmp_j <= tmp_i)
 						{
-							throw std::invalid_argument("Traceback with segment introduced incorrect jump (" + std::to_string(ip + tmp_i) + "," + std::to_string(jp - tmp_j) + ")\n");
+							throw std::invalid_argument("Traceback with segment introduced incorrect jump (" + std::to_string(tmp_i) + "," + std::to_string(tmp_j) + ")\n");
 						}
 #endif //DEBUG
-						this->dot_bracket.store(ip + tmp_i, jp - tmp_j);
->>>>>>> 56da88f9
+						this->dot_bracket.store(tmp_i, tmp_j);
 					}
 				}
 				
