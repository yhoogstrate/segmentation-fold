/**
 * @file src/Zuker.cpp
 *
 * @date 2016-01-21
 *
 * @author Youri Hoogstrate
 *
 * @section LICENSE
 * <PRE>
 * segmentation-fold can predict RNA 2D structures including K-turns.
 * Copyright (C) 2012-2015 Youri Hoogstrate
 *
 * This file is part of segmentation-fold and originally taken from
 * yh-kt-fold.
 *
 * segmentation-fold is free software: you can redistribute it and/or modify
 * it under the terms of the GNU General Public License as published by
 * the Free Software Foundation, either version 3 of the License, or
 * (at your option) any later version.
 *
 * segmentation-fold is distributed in the hope that it will be useful,
 * but WITHOUT ANY WARRANTY; without even the implied warranty of
 * MERCHANTABILITY or FITNESS FOR A PARTICULAR PURPOSE. See the
 * GNU General Public License for more details.
 * You should have received a copy of the GNU General Public License
 * along with this program. If not, see <http://www.gnu.org/licenses/>.
 * </PRE>
 */


#include "Pair.hpp"
#include "Region.hpp"
#include "Nucleotide.hpp"
#include "Pairing.hpp"
#include "Position.hpp"
#include "PairingPlus.hpp"
#include "SubSequence.hpp"
#include "Sequence.hpp"

#include "Direction.hpp"
#include "Segment.hpp"
#include "SegmentLoop.hpp"
#include "SegmentTreeElement.hpp"
#include "SegmentTree.hpp"
#include "SegmentLoopTree.hpp"

#include "ScoringMatrix.hpp"
#include "Settings.hpp"
#include "DotBracket.hpp"
#include "ReadData.hpp"

#include "Zuker.hpp"



/**
 * @brief Constructs /initializes the Zuker class: include parameters and init an empty dotbracket output.
 *
 * @date 2016-01-21
 *
 * @todo move this to this->init(); and run this->init(); or rename it to this->reset();
 */
Zuker::Zuker(Settings &arg_settings, Sequence &arg_sequence, ReadData &arg_thermodynamics) :
	GibbsFreeEnergy(arg_sequence, arg_thermodynamics),
	settings(arg_settings),
	vij(arg_sequence.size(), N_INFINITY),
	wij(arg_sequence.size(), 0.0),
	tij(arg_sequence.size(), {false, Pair(UNBOUND, UNBOUND)}),					//@todo use N instead of 0? >> if so, set UNBOUND to N  + 1 or so
	sij(arg_sequence.size(), nullptr)
{
	this->tij.fill({false,{NOT_YET_CALCULATED,NOT_YET_CALCULATED}});
	
	this->sequence_begin = this->sequence.data.begin();
	this->traceback_stacktop = -1;
}



/**
 * @brief Calculate the Gibbs free energy; fill the matrices Vij and Wij.
 *
 * @section DESCRIPTION a new format, having been standardized in 2008 based
 * The Vij, Wij and Mij matrix are filled in this function. This is done
 * by walking over the diagonals of the matrix to avoid a recursive
 * explosion. Each position in a diagnoal can be calculated independently
 * from each other.
 *
 * @date 2013-09-20
 *
 * @todo Return: energy at i,j
 */
float Zuker::energy(void)
{
	unsigned int i = 0;
	unsigned int k = 0;
	
	for(k = 1; k < this->sequence.size(); k++)
	{
		// Paralelization / threading: "still reachable" memory error seems normal (http://stackoverflow.com/questions/6973489/valgrind-and-openmp-still-reachable-and-possibly-lost-is-that-bad).. -num_threads can be defined here
		// http://people.cs.pitt.edu/~melhem/courses/xx45p/OpenMp.pdf
		// For each element in a diagonal, it can be calculated independent of the others - if num_threads = 0, it will take all possible threads
		
		#pragma omp parallel for num_threads(this->settings.num_threads) private(i)
		for(i = 0; i < this->sequence.size() - k; i++)
		{
			Pair pair(i, i + k);// j = i + k
			this->w(pair);//this->w(i, i + k);
		}
	}
	
	Pair pair = Pair(0, this->sequence.size() - 1);
	return this->wij.get(pair);
}



/**
 * @brief Vij Function - energy if (i,j) pair, otherwise return infinity
 *
 * @date 2016-01-22
 *
 * @param p1 A pair of positions refering to Nucleotide positions in the sequence, where pi.first < p1.second
 *
 * @return amount of Gibbs free energy provided for folding nucleotide i with j assuming i and j are paired
 */
float Zuker::v(Pair &p1, PairingPlus &p1p)
{
#if DEBUG
<<<<<<< HEAD
	if(this->pij.get(p1) > NOT_YET_CALCULATED)
=======
	if(this->tij.get(p1).target.first > NOT_YET_CALCULATED)			///@todo -create bool function > {pij}.is_calculated()    @todo2 use max unsigned int value  // This point is already calculated; efficiency of dynamic programming
>>>>>>> 1642c56b
	{
		throw std::invalid_argument("Zuker::v(" + std::to_string(p1.first) + ", " + std::to_string(p1.second) + "): redundant calculation, please request values from the ScoringMatrix directly");
	}
	
	if(!p1p.is_canonical() || ((signed int)(p1.second - p1.first)) <= this->settings.minimal_hairpin_length)
	{
		throw std::invalid_argument("Zuker::v(" + std::to_string(p1.first) + ", " + std::to_string(p1.second) + "): this pair should never be checked within this function because it's energy is infinity by definition");
	}
#endif //DEBUG
	
<<<<<<< HEAD
	unsigned int ip;
	unsigned int jp;
	
	float energy, tmp, tmp_k;
	
	Segment *tmp_segment;
	SegmentLoop *tmp_segmentloop;
	SegmentTraceback  *tmp_segmenttraceback = nullptr;
	
	Pair tmp_loopmatrix_value;
	
	energy = this->get_hairpin_loop_element(p1);					// Hairpin element
=======
	energy = this->get_hairpin_loop_element(p1);						// Hairpin element
>>>>>>> 1642c56b
	tmp_loopmatrix_value = {p1.first + 1, p1.second - 1};
	
	// SegmentLoop element
	SubSequence ps1 = this->sequence.ssubseq(p1.first + 1 , p1.second - 1); ///@todo use Pair()
	tmp_segmentloop = this->thermodynamics.segmentloops.search(ps1);
	if(tmp_segmentloop != nullptr)
	{
		tmp_k = tmp_segmentloop->gibbs_free_energy + this->get_stacking_pair_without_surrounding(p1p);
		if(tmp_k < energy)
		{
			energy = tmp_k;
			tmp_segmenttraceback = &tmp_segmentloop->traceback;
		}
	}
	
	for(ip = p1.first + 1; ip < p1.second; ip++)
	{
		for(jp = p1.second - 1; jp > ip; jp--)
		{
			PairingPlus pairing2 = PairingPlus(this->sequence_begin + ip, this->sequence_begin + jp);
			if(pairing2.type != PairingType::None)				// The following structure elements must be enclosed by pairings on both sides
			{
				Pair p2 = Pair(ip, jp);
				float v_ij_jp = this->vij.get(p2);
				
				Region region = Region {p1, p2};
				
				if(ip == (p1.first + 1) && jp == (p1.second - 1))// Stacking element
				{
					tmp = this->get_stacking_pair_element(p1) + v_ij_jp;
					if(tmp < energy)
					{
						energy = tmp;
						
						tmp_loopmatrix_value = {p1.first + 1, p1.second - 1};
						tmp_segmenttraceback = nullptr;
					}
				}
				else if(ip == (p1.first + 1) || jp == (p1.second - 1))// Bulge-loop element
				{
					tmp = this->get_bulge_loop_element(region) + v_ij_jp;
					
					if(tmp < energy)
					{
						energy = tmp;
						
						tmp_loopmatrix_value = {ip, jp};
						tmp_segmenttraceback = nullptr;
					}
				}
				else											// Interior loop or Segment
				{
					tmp = this->get_interior_loop_element(region) + v_ij_jp;
					
					if(tmp < energy)
					{
						energy = tmp;
						
						tmp_loopmatrix_value = {ip, jp};
						tmp_segmenttraceback = nullptr;
					}
					
					// Find segments:
					SubSequence pp1 = this->sequence.ssubseq(p1.first + 1, ip - 1);
					SubSequence pp2 = this->sequence.ssubseq(jp + 1, p1.second - 1);
					tmp_segment = this->thermodynamics.segments.search(pp1 , pp2);
					
					if(tmp_segment != nullptr)
					{
						tmp_k = tmp_segment->gibbs_free_energy + this->get_stacking_pair_without_surrounding(p1p) + v_ij_jp;
						
						if(tmp_k < energy)
						{
							energy = tmp_k;
							
							tmp_loopmatrix_value = {ip, jp};
							tmp_segmenttraceback = &tmp_segment->traceback;
						}
					}
				}
			}
		}
		
		/*
		i=0, j=11 < indicated in brackets
			 |       i' = 5
		[(...)(...)]
		
		  |          i' = 2
		[()(......)]
		
				|    i' = 8
		[(......)()]
		
		-> earlier versions compromised this function
		   by using it to 'extend' their stack
		   one bell of the fork was 0 size and the other bell
		   was the remainder
		*/
		if(ip > p1.first + 1 && ip < p1.second - 2)												// Multi-loop element
		{
			Pair p3 = Pair(p1.first + 1, ip);
			Pair p4 = Pair(ip + 1, p1.second - 1);
			tmp = this->wij.get(p3) + this->wij.get(p4);///@todo from V or W?
			
			if(tmp < energy)
			{
				energy = tmp;
				
				tmp_loopmatrix_value = {ip, ip}; // bifurcation via V - (i,ip),(ip+1,j)
				tmp_segmenttraceback = nullptr;
			}
		}
	}
	
	//this->loopmatrix.set(p1, tmp_loopmatrix_value);
	this->tij.set(p1, {true, tmp_loopmatrix_value}); //set to True because i,j are paired
	if(tmp_segmenttraceback != nullptr)
	{
		this->sij.set(p1, tmp_segmenttraceback);
	}
	
	this->vij.set(p1, energy);
	return energy;
}



/**
 * @brief Wij Function - provided Gibbs free energy for sequence i...j
 *
 * @date 2016-01-22
 *
 * @param p1 A pair of positions refering to Nucleotide positions in the sequence, where pi.first < p1.second
 *
 * @return amount of Gibbs free energy provided for folding nucleotide i with j
 */
float Zuker::w(Pair &p1)
{
#if DEBUG
	if(p1.first >= p1.second)
	{
		throw std::invalid_argument("Zuker::w(" + std::to_string(p1.first) + ", " + std::to_string(p1.second) + "): out of bound");
	}
	
	//if(this->pij.get(p1) > NOT_YET_CALCULATED)			///@todo -create bool function > {pij}.is_calculated()    @todo2 use max unsigned int value  // This point is already calculated; efficiency of dynamic programming
	if(this->tij.get(p1).target.first > NOT_YET_CALCULATED)
	{
		throw std::invalid_argument("Zuker::w(" + std::to_string(p1.first) + ", " + std::to_string(p1.second) + "): redundant calculation, please request values from the ScoringMatrix directly");
	}
#endif //DEBUG
	
	float energy;
	int tmp_pij, tmp_qij;
	
	signed int n = (signed int)(p1.second - p1.first);
	unsigned int k = 0;///@todo check whether it can be unset
	float tmp;
	
	if(n <= (this->settings.minimal_hairpin_length))
	{
		this->vij.set(p1, N_INFINITY);
		energy = 0.0;
		
		tmp_pij = UNBOUND;///@todo use a bool to remember whether it is bound (saves 1 var each time)
		tmp_qij = UNBOUND;///@deprecated this one
	}
	else
	{
		PairingPlus p1p = PairingPlus(this->sequence_begin + p1.first, this->sequence_begin + p1.second);
		
		if(!p1p.is_canonical())
		{
			tmp_pij = UNBOUND;
			tmp_qij = UNBOUND;
			
			energy = N_INFINITY;
		}
		else
		{
			tmp_pij = BOUND;
			tmp_qij = BOUND;
			
			energy = this->v(p1, p1p);
		}
		
		/*
		following extreme w()-directed bifurcations are possible
		
		You want to test for differences of size 0, because you get:
		
		CCCAAAGGGA
		|        |  (iter 1)
		|       |   (iter 2) and the last one should be skipped
		
		Also, you want:
		CCCAAAGGGA
		|        |  (iter 1)
		 |       |  (iter 2) and the last one should be skipped
		
		For the top one, k is equal to j-1:  (0,j-1),(j-1+1,j)  = (0,j-1),(j,j)
		For the bottom one, k is equal to 0: (0,0),(0+1,j)
		
		 */
		for(k = p1.first ; k < p1.second ; k++)				// Find bifurcation in non-paired region
		{
			Pair p2 = Pair(p1.first, k);
			Pair p3 = Pair(k + 1, p1.second);
			
			if(k == p1.first)
			{
				tmp = this->wij.get(p3);
			}
			else if(k + 1 == p1.second)
			{
				tmp = this->wij.get(p2);
			}
			else
			{
				tmp = this->wij.get(p2) + this->wij.get(p3);
			}
			
			if(tmp < energy)
			{
				// Can also be done by checking whether pathmatrix_corrected_from > 0 ? >> and only store those positions in a tree instead of an entire matrix
				
				energy = tmp;
				///@todo -> move these two if statements out of the loop, and do iteration over p1.first+1 ; k< p1.second - 1 or sth like that
				if(k == p1.first)
				{
					tmp_pij = (signed int) k + 1;
					tmp_qij = (signed int) p1.second;
				}
				else if(k + 1 == p1.second)
				{
					tmp_pij = (signed int) p1.first;///@todo make tmp_pij unsigned by setting BOUND and UNBOUND to MAX_VAL(size_t)-1 and MAX_VAL(size_t)-2
					tmp_qij = (signed int) k;///@todo make tmp_pij unsigned by setting BOUND and UNBOUND to MAX_VAL(size_t)-1 and MAX_VAL(size_t)-2
				}
				else
				{
					tmp_pij = (signed int) k;///@todo make tmp_pij unsigned by setting BOUND and UNBOUND to MAX_VAL(size_t)-1 and MAX_VAL(size_t)-2
					tmp_qij = (signed int) k;///@todo make tmp_pij unsigned by setting BOUND and UNBOUND to MAX_VAL(size_t)-1 and MAX_VAL(size_t)-2
				}
			}
		}
	}
	
	///@todo get some way to obtain the index just once? -> this could be generalized at the top level as well (add it to the pair for example)
	this->wij.set(p1, energy);
	
	
	// UNBOUND means dead end
	// if it is BOUND it is being set by Vij in advance
	if(tmp_pij != BOUND)
	{
		this->tij.set(p1, { false, {tmp_pij, tmp_qij} });
	}
	
	return energy;
}



/**
 * @brief The traceback algorithm, finds the optimal path through the matrices.
 *
 * @date 2015-12-01
 *
 * @section DESCRIPTION
 * This function finds the path back. It will choose between
 * the route provided by V or W scoring.
 *
 * The usage of an additional push and pop system is essential because
 * traces can split up because of forks. Otherwise recursion was
 * essential.
 */
void Zuker::traceback(void)
{
	unsigned int i, j;
	unsigned int tmp_i, tmp_j;
	SegmentTraceback *independent_segment_traceback;
	
	traceback_jump2 action;
	Pair pair1;
	
	this->traceback_push(0, (unsigned int) this->sequence.size() - 1);///@todo use size_t
	
	while(this->traceback_pop(&i, &j))
	{
	
#if DEBUG
		if(i >= j)
		{
			throw std::invalid_argument("Traceback encountered an incorrect jump (i:" + std::to_string(i) + " >= j:" + std::to_string(j) + ")");
		}
#endif //DEBUG
		
		pair1 = Pair(i, j);
		action = this->tij.get(pair1);
		
		
		// Check whether the action for the current position is to STORE
		if(action.store_pair)										// Store current pair (i,j)
		{
			this->dot_bracket.store(i, j);
			
			independent_segment_traceback = this->sij.get(pair1);	///@todo implement it as independent_segment_traceback = this->nij.search(p); or sth like that
			if(independent_segment_traceback != nullptr)// If a Segment's traceback is found, trace its internal structure back
			{
				tmp_i = i;
				tmp_j = j;
				
				while(independent_segment_traceback->traceback(tmp_i, tmp_j))
				{
#if DEBUG
					if(tmp_i >= tmp_j)
					{
						throw std::invalid_argument("Traceback with segment introduced incorrect jump (" + std::to_string(tmp_i) + "," + std::to_string(tmp_j) + ")\n");
					}
#endif //DEBUG
					this->dot_bracket.store(tmp_i, tmp_j);
				}
			}
		}
		
		
		// For the next action (target), check whether this is a bifurcation, a threads end, or a jump to another pair
		if(action.target.first != (unsigned int) UNBOUND)
		{
			if(action.target.first == action.target.second)
			{
				if(action.store_pair)
				{
					this->traceback_push(pair1.first + 1 , action.target.first);
					this->traceback_push(action.target.first + 1, pair1.second - 1);
				}
				else
				{
					this->traceback_push(pair1.first , action.target.first);
					this->traceback_push(action.target.first + 1, pair1.second);
				}
			}
			else
			{
				this->traceback_push(action.target.first , action.target.second);
			}
		}
		
		// else -> end of line / end of loop
	}
}



/**
 * @brief Pushes (i,j) & matrix-flag onto the stack
 *
 * @date 2012-12-06
 *
 * @param i Nucleotide position of the sequence, paired to j, where i < j
 * @param j Nucleotide position of the sequence, paired to i, where i < j
 * @param pick_from_v_path
 *
 * @todo use Pair() instead of i and j
 */
void Zuker::traceback_push(unsigned int i, unsigned int j)
{
	this->traceback_stack.push_back({i, j});
}



/**
 * @brief Pops from the stack.
 *
 * @date 2013-10-02
 *
 * @param i Nucleotide position of the sequence, paired to j, where i < j
 * @param j Nucleotide position of the sequence, paired to i, where i < j
 * @param pick_from_v_path
 *
 * @return True for success; False otherwise.
 */
bool Zuker::traceback_pop(unsigned int *i, unsigned int *j)
{
	if(not this->traceback_stack.empty())
	{
		traceback_jump jump = this->traceback_stack.back();
		
		(*i) = jump.i;
		(*j) = jump.j;
		
		this->traceback_stack.pop_back();
		
		return true;
	}
	
	return false;
}



/**
 * @brief Prints the 2D structure as DotBracket (dbn) format
 *
 * @date 2015-07-13
 *
 * @todo Change this to Zuker::output(), add enum for OutputType::DotBracket / OutputType::ConnectivityTable / OutputType::RNAXml
 */
void Zuker::print_2D_structure(void)
{
	size_t n = this->sequence.size();
	Pair pair = Pair(0, n - 1);
	
	std::string dotbracket = "";
	this->dot_bracket.format((unsigned int) n, dotbracket); ///@todo use size_t
	
	printf(">Sequence length: %zubp, dE: %g kcal/mole\n", n, this->wij.get(pair));
	printf("%s\n", this->sequence.str().c_str());
	std::cout << dotbracket << "\n";
}



#if DEBUG
void Zuker::_print_sij(unsigned int matrix_length)
{
	unsigned int i, j;
	
	for(i = 0; i < matrix_length; i++)
	{
		for(j = 0; j < matrix_length; j++)
		{
			Pair p = Pair(i, j);
			
			if(i > j)
			{
				std::cout << " ----    ";
			}
			else if(this->sij.get(p) == nullptr)
			{
				std::cout << " null    ";
			}
			else
			{
				std::cout << " " << this->sij.get(p);
			}
		}
		std::cout << "\n";
	}
	
	for(i = 0; i  < matrix_length * 4.4; i++)
	{
		std::cout << "--";
	}
	
	std::cout << "\n\n";
}
#endif // DEBUG



#if DEBUG
void Zuker::_print_vij(unsigned int matrix_length)
{
	unsigned int i, j;
	float p;
	
	for(i = 0; i < matrix_length; i++)
	{
		for(j = 0; j < matrix_length; j++)
		{
			Pair pair = Pair(i, j);
			
			if(i > j)
			{
				std::cout << "-------- ";
			}
			else
			{
				p = this->vij.get(pair);
				printf("%8.1f ", p);
			}
		}
		std::cout << "\n";
	}
	
	for(i = 0; i  < (matrix_length + 1) * 2; i++)
	{
		std::cout << "----";
	}
	
	std::cout << "\n\n";
}
#endif // DEBUG



#if DEBUG
void Zuker::_print_wij(unsigned int matrix_length)
{
	unsigned int i, j;
	float p;
	
	for(i = 0; i < matrix_length; i++)
	{
		for(j = 0; j < matrix_length; j++)
		{
			Pair pair = Pair(i, j);
			
			if(i > j)
			{
				std::cout << "-------- ";
			}
			else
			{
				p = this->wij.get(pair);
				printf("%8.1f ", p);
			}
		}
		std::cout << "\n";
	}
	
	for(i = 0; i  < (matrix_length + 1) * 2; i++)
	{
		std::cout << "----";
	}
	
	std::cout << "\n\n";
}
#endif // DEBUG<|MERGE_RESOLUTION|>--- conflicted
+++ resolved
@@ -126,11 +126,7 @@
 float Zuker::v(Pair &p1, PairingPlus &p1p)
 {
 #if DEBUG
-<<<<<<< HEAD
-	if(this->pij.get(p1) > NOT_YET_CALCULATED)
-=======
-	if(this->tij.get(p1).target.first > NOT_YET_CALCULATED)			///@todo -create bool function > {pij}.is_calculated()    @todo2 use max unsigned int value  // This point is already calculated; efficiency of dynamic programming
->>>>>>> 1642c56b
+	if(this->tij.get(p1).target.first != (unsigned int) NOT_YET_CALCULATED)
 	{
 		throw std::invalid_argument("Zuker::v(" + std::to_string(p1.first) + ", " + std::to_string(p1.second) + "): redundant calculation, please request values from the ScoringMatrix directly");
 	}
@@ -141,7 +137,6 @@
 	}
 #endif //DEBUG
 	
-<<<<<<< HEAD
 	unsigned int ip;
 	unsigned int jp;
 	
@@ -154,9 +149,6 @@
 	Pair tmp_loopmatrix_value;
 	
 	energy = this->get_hairpin_loop_element(p1);					// Hairpin element
-=======
-	energy = this->get_hairpin_loop_element(p1);						// Hairpin element
->>>>>>> 1642c56b
 	tmp_loopmatrix_value = {p1.first + 1, p1.second - 1};
 	
 	// SegmentLoop element
@@ -302,8 +294,7 @@
 		throw std::invalid_argument("Zuker::w(" + std::to_string(p1.first) + ", " + std::to_string(p1.second) + "): out of bound");
 	}
 	
-	//if(this->pij.get(p1) > NOT_YET_CALCULATED)			///@todo -create bool function > {pij}.is_calculated()    @todo2 use max unsigned int value  // This point is already calculated; efficiency of dynamic programming
-	if(this->tij.get(p1).target.first > NOT_YET_CALCULATED)
+	if(this->tij.get(p1).target.first != (unsigned int) NOT_YET_CALCULATED)
 	{
 		throw std::invalid_argument("Zuker::w(" + std::to_string(p1.first) + ", " + std::to_string(p1.second) + "): redundant calculation, please request values from the ScoringMatrix directly");
 	}
